--- conflicted
+++ resolved
@@ -22,15 +22,11 @@
 #
 # @author Tim Bray, adapted from code by Bob Aman
 
-<<<<<<< HEAD
+require 'google-id-token/version'
 require 'json'
-=======
-require 'google-id-token/version'
-require 'multi_json'
->>>>>>> 3fc466de
 require 'jwt'
+require 'net/http'
 require 'openssl'
-require 'net/http'
 
 module GoogleIDToken
   class CertificateError < StandardError; end
